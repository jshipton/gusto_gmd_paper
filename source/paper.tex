%% Copernicus Publications Manuscript Preparation Template for LaTeX Submissions
%% ---------------------------------
%% This template should be used for copernicus.cls
%% The class file and some style files are bundled in the Copernicus Latex Package, which can be downloaded from the different journal webpages.
%% For further assistance please contact Copernicus Publications at: production@copernicus.org
%% https://publications.copernicus.org/for_authors/manuscript_preparation.html


%% Please use the following documentclass and journal abbreviations for preprints and final revised papers.

%% 2-column papers and preprints
\documentclass[journal abbreviation, manuscript]{copernicus}

\def\MM#1{\boldsymbol{#1}}
\DeclareMathOperator{\diff}{d}
\newcommand{\avg}[1]{\{#1\}}
\newcommand{\jump}[1]{[\![#1]\!]}
\newcommand{\pp}[2]{\frac{\partial #1}{\partial #2}} 
\newcommand{\JScomment}[1]{\textit{\textbf{Jemma says: #1}}}

%% Journal abbreviations (please use the same for preprints and final revised papers)


% Advances in Geosciences (adgeo)
% Advances in Radio Science (ars)
% Advances in Science and Research (asr)
% Advances in Statistical Climatology, Meteorology and Oceanography (ascmo)
% Aerosol Research (ar)
% Annales Geophysicae (angeo)
% Archives Animal Breeding (aab)
% Atmospheric Chemistry and Physics (acp)
% Atmospheric Measurement Techniques (amt)
% Biogeosciences (bg)
% Climate of the Past (cp)
% DEUQUA Special Publications (deuquasp)
% Earth Surface Dynamics (esurf)
% Earth System Dynamics (esd)
% Earth System Science Data (essd)
% E&G Quaternary Science Journal (egqsj)
% EGUsphere (egusphere) | This is only for EGUsphere preprints submitted without relation to an EGU journal.
% European Journal of Mineralogy (ejm)
% Fossil Record (fr)
% Geochronology (gchron)
% Geographica Helvetica (gh)
% Geoscience Communication (gc)
% Geoscientific Instrumentation, Methods and Data Systems (gi)
% Geoscientific Model Development (gmd)
% History of Geo- and Space Sciences (hgss)
% Hydrology and Earth System Sciences (hess)
% Journal of Bone and Joint Infection (jbji)
% Journal of Micropalaeontology (jm)
% Journal of Sensors and Sensor Systems (jsss)
% Magnetic Resonance (mr)
% Mechanical Sciences (ms)
% Natural Hazards and Earth System Sciences (nhess)
% Nonlinear Processes in Geophysics (npg)
% Ocean Science (os)
% Polarforschung - Journal of the German Society for Polar Research (polf)
% Primate Biology (pb)
% Proceedings of the International Association of Hydrological Sciences (piahs)
% Safety of Nuclear Waste Disposal (sand)
% Scientific Drilling (sd)
% SOIL (soil)
% Solid Earth (se)
% State of the Planet (sp)
% The Cryosphere (tc)
% Weather and Climate Dynamics (wcd)
% Web Ecology (we)
% Wind Energy Science (wes)


%% \usepackage commands included in the copernicus.cls:
%\usepackage[german, english]{babel}
%\usepackage{tabularx}
%\usepackage{cancel}
%\usepackage{multirow}
%\usepackage{supertabular}
\usepackage{algorithmic}
\usepackage{algorithm}
%\usepackage{amsthm}
%\usepackage{float}
%\usepackage{subfig}
%\usepackage{rotating}

\begin{document}

\title{Gusto: a toolkit for compatible finite element dynamical cores}

% \Author[affil]{given_name}{surname}

\Author[1,*]{Jemma}{Shipton}
\Author[2]{Thomas M.}{Bendall}
\Author[3]{So many}{Others}

\affil[1]{Department of Mathematics and Statistics, University of Exeter}
\affil[2]{Met Office}

%% The [] brackets identify the author with the corresponding affiliation. 1, 2, 3, etc. should be inserted.

%% If an author is deceased, please mark the respective author name(s) with a dagger, e.g. "\Author[2,$\dag$]{Anton}{Smith}", and add a further "\affil[$\dag$]{deceased, 1 July 2019}".

%% If authors contributed equally, please mark the respective author names with an asterisk, e.g. "\Author[2,*]{Anton}{Smith}" and "\Author[3,*]{Bradley}{Miller}" and add a further affiliation: "\affil[*]{These authors contributed equally to this work.}".


\correspondence{NAME (EMAIL)}

\runningtitle{TEXT}

\runningauthor{TEXT}





\received{}
\pubdiscuss{} %% only important for two-stage journals
\revised{}
\accepted{}
\published{}

%% These dates will be inserted by Copernicus Publications during the typesetting process.


\firstpage{1}

\maketitle



\begin{abstract}
TEXT
\end{abstract}

\begin{itemize}
\item Section 1: why compatible FEM
\item Section 2: why Gusto
\item Sections 3 and 4: this is Gusto
\item Section 5: and here are some examples of what we can currently do
\end{itemize}

\introduction   %% \introduction[modified heading if necessary]

\subsection{Motivation}
\begin{itemize}
\item many choices and research to be done - Colin says so in his Acta Numerica paper! - therefore flexible implementation is useful
\end{itemize}

Compatible finite element methods provide a route to stable,
consistent discretisations of the partial differential equations
governing geophysical fluids \citep{cotter2023compatible}. They
possess many of the desirable properties described by
\citet{staniforth2012horizontal} as essential for the accuracy of the
dynamical core of weather and climate models, such as conservation of
mass (and potentially other quantities such as energy and enstrophy),
correct wave propagation speeds and avoidance of spurious
computational modes, even on non-orthogonal grids. Obtaining these
properties on a non-orthogonal grid is important because weather and
climate models achieve optimal performance on supercomputers by
performing calculations concurrently, or in parallel, and orthogonal
grids of a spherical manifold will necessarily have singular points
that lead to a degredation in parallel scaling. An example of this is
the commonly-used latitude-longitude grid where the singular points
are the poles.

% In practice, this means that the spatial domain is partitioned into
% subdomains that are shared across the processors and data on the
% boundaries of the subdomains needs to be shared between the
% processors to compute a global solution. Current trends in
% supercomputer architectures
% are run on massivly parallel supercomputers that require the co
% Spatial domain decomposition methods share the computation
% across processors by

While the required properties of the discretisation guide the choice
of finite element spaces, there are many options for both the spatial
and temporal discretisation and it is not clear which will be best for
any particular problem. Gusto provides a flexible, extensible,
easy-to-use toolkit of options for rapid prototyping of different
spatial and temporal discretisations based on the compatible finite
element framework applied to geophysical fluid dynamics equations
relevant to numerical weather and climate prediction. In this paper we
introduce Gusto to the community, summarise its current capabilities
and outline our vision for future development.

\subsection{Background}

\begin{itemize}
\item overall theory is described in \citet{gibson2019compatible, cotter2023compatible}
\item Gusto has grown out of code described in \citet{natale2016compatible, cotter2012mixed, bendall2019recovered, bendall2020compatible, yamazaki2017vertical, shipton2018higher}
\item links to LFRic - we mention the Gung Ho project on the Gusto website so should describe that link here
\end{itemize}

The finite element method represents fields (e.g. velocity, pressure,
density or temperature) on a mesh made of non-overlapping, conforming
cells, or elements. Within each element, the field is represented as a
sum of coefficients multiplied by polynomial basis functions. The
finite element space is specified by the degree of the polynomial
basis functions and the continuity of these functions between the
elements. The partial differential equations used in weather and
climate modelling have multiple prognostic fields and it is not
necessary, or indeed desirable, to use the same finite element
representation for each field. Using different finite element
representations for each field gives what is known as a mixed finite
element discretisation.

`Compatible' or `mimetic' finite element discretisations are
constructed by choosing the different finite element representations
so that discrete versions of continuous vector calculus identities
hold. These methods are useful in a variety of applications due to
their ability to capture the underlying geometric structure of the
governing equations. In the context of geophysical fluid dynamics,
these methods are useful because they represent geostrophic balance
exactly which is crucial for reproducing accurate simulations of the
large-scale flow. In addition to this, there is flexibility within the
compatible finite element framework to choose representations that
also give other advantages such as energy conservation, local mass
conservation and discrete dispersion properties that lead to no
spurious pressure modes.

The compatible finite element spaces relevant for geophysical fluid
dynamics are constructed from a discrete differential complex called
the de Rham complex. This is a sequence of spaces with differential
operators between them that map onto the kernel of the next operator
in the sequence. This is often summarised in a commutation diagram as
in figures \ref{fig:2DdeRham} and \ref{fig:3DdeRham}. In these
diagrams the infinite dimensional spaces are along the top row and the
$\pi_i$ denote projections into the corresponding finite dimensional
subspace used in the compatible finite element discretisation. The
differential operators are denoted by $\diff^k$ and these commute with
the projections, meaning that $\diff^{k+1}\pi_k(\cdot) =
\pi_{k+1}\diff^{k+1}(\cdot)$. This guarantees that, in 3D, $\nabla$
maps onto the kernel of $\nabla\times$, ensuring
$\nabla\times\nabla(\cdot)=0$, and $\nabla\times$ maps onto the kernel
of $\nabla\cdot$, ensuring that $\nabla\cdot\nabla\times(\cdot)=0$;
i.e. the spaces are compatible. In 2D we have that $\nabla^\perp$
(the 2D curl operator) maps onto the kernel of $\nabla\cdot$,
ensuring that $\nabla\cdot\nabla^\perp(\cdot)=0$. It is possible to
write this de Rham complex such that instead $\nabla$ maps onto the
kernel of $\nabla^\perp$, ensuring that
$\nabla^\perp\cdot\nabla(\cdot)=0$, but the former is more useful in
constructing discretisations for geophysical fluid dynamics since it
enables schemes with local mass conservation \citep{}.

\begin{figure}
  \includegraphics{figures/de_rham_fig_2d.pdf}
  \caption{De Rham complex for two dimensional spaces. The
    interelement continuity of the functions decreases from left to
    right, with functions in $\mathbb{V}^{H^1}$ being fully
    continuous, those in $\mathbb{V}^{HDiv}$ having continuous normal
    components and those in $\mathbb{V}^{L^2}$ being fully
  discontinuous. The polynomial order also decreases from left to
  right.}
  \label{fig:2DdeRham}
\end{figure}

\begin{figure}
  \includegraphics{figures/de_rham_fig_3d.pdf}
  \caption{De Rham complex for three dimensional spaces. The
    interelement continuity of the functions decreases from left to
    right, with functions in $\mathbb{V}^{H^1}$ being fully
    continuous, those in $\mathbb{V}^{HCurl}$ having continuous
    tangential components, those in $\mathbb{V}^{HDiv}$ having
    continuous normal components and those in $\mathbb{V}^{L^2}$ being
    fully discontinuous. The polynomial order also decreases from left
    to right.}
  \label{fig:3DdeRham}
\end{figure}

Due to these promising properties, the next Met Office dynamical core
will use the lowest order compatible finite element discretisation on
the cubed sphere \citep{}. However, there are many important avenues
for research and unanswered questions relating to, for example, the
choice of grid and $\mathbb{V}^{HDiv}_h$; the design of transport
schemes; stable and efficient timestepping algorithms; linear solver
techniques and how to couple unresolved physics processes to the
resolved dynamics. This type of research is difficult in operational
models, which are generally designed to execute specific
configurations very efficiently. The purpose of Gusto is to facilitate
this research by providing an open source, flexible, extensible
framework that provides the key components required when designing
algorithms for a dynamical core. These include: finite element
function spaces defined on the sphere (where the Piola transform is
required to... **); meshes that have a columnar structure (because**),
stable transport and diffusion schemes for variables with different
interelement continuity,



* In 3D the function spaces have a tensor product structure
* The function spaces are hard to construct especially on the sphere - piola transform, theta space

* Gusto has grown out of code developed in (see above refs)
* The idea is to bring together methods using compatible finite element discretisations in a well-tested and documented code base that can be extended and applied to different problems of interest to the community.
* X did Y - quick history of the development of the methods, plus others that are not actually in Gusto at the moment.

In this article we will describe the current capabilities of Gusto and
the design features that enable our flexible implementation whereby
different spatial and temporal discretisations can be applied to a
range of different equation sets relevant for weather and climate
modelling. In section \ref{sec: governing} we will outline three
different equation sets commonly used for modelling geophysical fluids
in order to demonstrate the similarities between the equation sets and
justify the use of a unified codebase. The advantages of this unified
approach become even clearer in section \ref{sec: FEM} where we
present the compatible finite element discretisation of the different
types of terms (e.g. pressure gradient, transport, diffusion) seen in
section \ref{sec: governing}. In section \ref{sec: design} we describe
the code structure of Gusto followed by a detailed example (section
\ref{sec: FML}) of the Form Manipulation Language (FML) that
facilitates symbolic manipulation of the finite element forms within
our timestepping code. Section \ref{sec: results} contains a selection
of numerical results that showcases the range of discretisations
available within Gusto. We summarise our current status and future
directions in section \ref{sec: summary}.

\section{Governing Equations}
\label{sec: governing}
The aim of this section is to introduce three governing equation sets
commonly used in the development of discretisation methods for weather
and climate models, along with enough detail about the finite element
discretiations provided by Gusto to demonstrate the similarities
between them. These similarities guide the design of the code
structure described in the next section and motivate the use of Form
Manipulation Language (FML) that underlies the flexibility of Gusto, a
detailed example of which will be given in section \ref{sec: FML}. The
convention in Gusto is to write the equations in residual form,
meaning that all the terms appear on the left side. We will follow
this convention below in contrast to many papers which present the
equations with the pressure gradient term and any forcing terms on the
right side.

\subsection{Shallow Water Equations}
The shallow water equations are commonly used for testing numerical
algorithms and for exploring geophysical fluid dynamics concepts under
simplified conditions. They are useful in both contexts since they are
the simplest set of equations that model motion on both the slow,
geostrophic timescale and the much faster timescale of the
inertia-gravity waves. This timescale separation poses challenges to
the numerical discretisation and also provides a rich enough range of
dynamics to explain many of the phenomena observed in the atmosphere
and oceans \citep{zeitlin2018geophysical}.

The shallow water equations describe the flow of a shallow layer of
fluid subject to gravitational and, optionally, rotational forces. The
prognostic variables are the two horizontal velocity components
$\MM{u} = (u, v)$ and the fluid depth $D = H + h - b$ where $H$ is the
undisturbed depth of the fluid layer, $h$ is the free surface
deviation from $H$, and $b$ is the bottom topography, if present. The
equations are:

\begin{align}
  \pp{\MM{u}}{t} + (\MM{u}\cdot\nabla)\MM{u} + f\hat{\MM{k}}\times\MM{u} + g\nabla (D+b) &= 0, \\
  \pp{D}{t} + \nabla\cdot(D\MM{u}) &= 0,
\end{align}
where $f$ is the Coriolis parameter, $\hat{\MM{k}}$ is the unit vector
pointing upwards and $g$ is the acceleration due to gravity.

\subsection{Compressible Boussinesq Equations}
The compressible Boussinesq equations are commonly used in ocean
modelling. They are useful from a numerical discretisation perspective
because they incorporate compressibility effects without the
complexity of discretising the nonlinear pressure gradient terms that
we shall see in the compressible Euler equations. We write these
equations in terms of the prognostic variables $\MM{u}$, $b$ and $p$
where $\MM{u}$ is the velocity field, $p$ is pressure and $b$ is the
fluid buoyancy. In terms of these variables, the equations are:

\begin{align}
  \pp{\MM{u}}{t} + 
  (\MM{u}\cdot\nabla)\MM{u} +
  2\MM{\Omega}\times \MM{u} + \nabla p + b\hat{\MM{k}} & = 0, \\
  \pp{p}{t} + c^2\nabla\cdot\MM{u} & = 0, \\
  \pp{b}{t} + (\MM{u}\cdot\nabla) b & = 0,
\end{align}
where $\MM{\Omega}$ is the rotation vector of the domain,
$\hat{\MM{k}}$ is the unit vector pointing upwards and $c$ is the
acoustic wave speed. The equations describe the motion of a
three dimensional stratified fluid but can also be solved in a
two dimensional vertical slice domain described by $(x, z)$
coordinates. In this case, the velocity $\MM{u}$ can either be
two dimensional as well (if there is no Coriolis force), or fully
three dimensional but with each Cartesian component only varying in
the $x-z$ plane. In the latter case, this is implemented using a
three dimensional computational domain that is only one element wide
in the $y$-direction and with periodic boundary conditions also in
that direction.

\subsection{Compressible Euler Equations}
The dynamical core at the heart of any weather or climate model solves
the rotating compressible Euler equations that model atmospheric
flow. We write these equations in terms of the prognostic variables
$\MM{u}$, $\rho$ and $\theta$ where $\MM{u}$ is the velocity field,
$\rho$ is the fluid density and $\theta$ is the potential
temperature. The pressure gradient term is written in terms of the
Exner pressure $\Pi$ which is calculated through an equation of
state. In terms of these variables, the equations are:

\begin{align}
  \pp{\MM{u}}{t} + 
  (\MM{u}\cdot\nabla)\MM{u} +
  2\MM{\Omega}\times \MM{u} + c_p\theta\nabla \Pi + g\hat{\MM{k}} & = 0, \\
  \pp{\rho}{t} + \nabla\cdot(\MM{u}\rho) & = 0, \\
  \pp{\theta}{t} + (\MM{u}\cdot\nabla)\theta & = 0, \\
  \Pi^{(1-\kappa)/\kappa} & = \frac{R}{p_0}\rho\theta, & 
\end{align}
where $\Pi$ is the Exner pressure, $p_0$ is a reference pressure, $R$
is the gas constant, $c_p$ is the specific heat at constant pressure
and $\kappa=R/c_p$. Again, these equations describe the motion of a
three dimensional stratified fluid but can also be solved in a
two dimensional vertical slice domain described by $(x, z)$
coordinates. In this case, the velocity $\MM{u}$ can either be two
dimensional as well (if there is no Coriolis force), or fully three
dimensional but with each Cartesian component only varying in the
$x-z$ plane. In the latter case, this is implemented using a three
dimensional computational domain that is only one element wide in the
$y$-direction and with periodic boundary conditions also in that
direction. \JScomment{I know this repeats what is said above but I
  like that each section is self-contained - I hope that is ok but
  also happy to change it!}

In all of the equation sets described here, the nonlinear velocity
advection term $(\MM{u}\cdot\nabla)\MM{u}$ can be replaced by the sum
of a vorticity-based term and the gradient of the kinetic energy. This
is known as the vector invariant form and it enables the construction
of schemes that conservation energy and/or enstrophy
\citep{mcrae2014energy, bauer2018energy, wimmer2020energy,
  wimmer2021energy}. However, this form can exhibit numerical
instabilities \citep{bell2017numerical} and it is not yet clear which
form is preferable so in Gusto we offer both forms of the equations.

\section{Finite Element Discretisation}
\label{sec: FEM}

Comparing the equation sets given in the previous section, we see
several similarities. For example, the prognostic equation for the
velocity always contains a nonlinear transport term, a term due to
rotation and a `pressure' gradient term (in shallow water this is the
gradient of the depth but the term plays the same role in the dynamics
and is derived from the pressure gradient term in the full equations
\citep{zeitlin2018geophysical}). The other prognostic fields satisfy
either an advective or continuity form of the transport
equation. These similarities remain when we formulate the compatible
finite element discretisations, as we shall see below, and importantly
this means that the discretisation of these terms can be written and
implemented in software so that it can be applied to any of the
equation sets.

The finite element discretisation is formed by choosing appropriate
representations, or function spaces, for the prognostic variables,
multiplying by test functions from these function spaces and
integrating over the domain. In addition to this, we integrate by
parts when the interelement continuity of the basis functions is not
sufficient to define the result of applying the differential operator
directly. For the domains considered in this paper, the only boundary
conditions we use are those of no normal flow, $\MM{u}\cdot\MM{n}=0$
where $\MM{n}$ is the outward pointing normal to the boundary. This
means that the test function for the velocity must also be chosen from
a function space that has this boundary condition.

In line with the theory outlined in the introduction, we always choose
the velocity $\MM{u} \in \ring{\mathbb{V}}^{HDiv}$ with
$\ring{\mathbb{V}}^{HDiv} \subset \mathbb{V}^{HDiv} \subset
H(\text{div})$ and, as mentioned above, the $\ring{}$ indicates that
the functions in $\ring{\mathbb{V}}^{HDiv}$ satisfy the no normal flow
boundary conditions. The field whose gradient appears in the
`pressure' gradient term is chosen to be in the space
$\mathbb{V}^{L^2}$ with $\mathbb{V}^{L^2} \subset L_2$, or, in the
case of the more complex nonlinear pressure gradient term for the
compressible Euler equations, it is a function of a variable in this
space. The compressible Boussinesq and compressible Euler equations
have a third prognostic variable, either buoyancy or potential
temperature, which is chosen to be in the space $\mathbb{V}_\theta$
which has degrees of freedom that are collocated with those of the
vertical velocity, mimicking the Charney-Phillips staggering as
discussed in **. These choices are governed by the properties required
of discretisation of the linearised equation sets (as discussed in
section ** and other refs). To solve the nonlinear equation sets we
need to introduce stable and accurate discretisations of the transport
terms and the nonlinear pressure gradient term in the compressible
Euler equation set. In addition, some test cases require viscous and
diffusive terms to generate converged solutions \ref{}. In the
following subsections we illustrate a non-exhaustive selection of the
options available in Gusto.

\subsection{Pressure gradient term}
The pressure gradient term is discretised in a similar way for each
equation set, with some additional considerations required for the
nonlinear form of this term in the compressible Euler equations. Since
the pressure (or depth, for shallow water) field is discretised in
$\mathbb{V}^{L^2} \subset L_2$, meaning that it is discontinuous between
cells, the gradient is not defined globally and the term must be
integrated by parts. In the linear case, using the notation for the
compressible Boussinesq equations, the weak form is

\begin{equation}
\int_\Omega\MM{w}\cdot\nabla p \diff x = -\int_\Omega\nabla\cdot\MM{w}p\diff x, \quad \forall \MM{w} \in \ring{\mathbb{V}}^{HDiv},
\end{equation}
where $\Omega$ denotes the domain and there are no surface terms from
the integration by parts because these vanish on interior element
boundaries since the normal component of $\MM{w}$ is continuous across
element facets and on exterior boundaries we set no normal flow
boundary conditions. However, the pressure gradient term in the
compressible Euler equations, $c_p\theta\nabla\Pi$, is nonlinear and
this introduces an additional complication. Integration by parts is
still required since $\Pi$ is evaluated as a function of the density
$\rho \in \mathbb{V}^{L^2}$ and $\theta \in \mathbb{V}_\theta$ so is
discontinuous between elements, but then integrating by parts
transfers the differential operator to $\MM{w}\theta$ which is
discontinuous in the horizontal direction. Following \ref{} we integrate by parts
in each element $e$, giving

\begin{equation}
  c_p\int_e\MM{w}\cdot\theta\nabla\Pi\diff x = -c_p\int_e\nabla\cdot(\MM{w}\theta)\Pi\diff x + c_p\int_{\partial e}\hat{\theta}\MM{w}\cdot\MM{n}\hat{\Pi}\diff S, \quad \forall \MM{w} \in \ring{\mathbb{V}}^{HDiv},
\end{equation}
where $\partial e$ denotes the element facets, $\MM{n}$ is the outward
pointing normal to the facet and $\hat{q}$ denotes the value of a
variable $q$ on the facet, which for discontinuous variables does not
have a unique definition. Summing over the domain gives

\begin{equation}
  c_p\int_\Omega\MM{w}\cdot\theta\nabla\Pi\diff x = -c_p\int_\Omega\nabla\cdot(\MM{w}\theta)\Pi\diff x + c_p\int_{\Gamma_v}\jump{\theta\MM{w}\cdot\MM{n}}\avg{\Pi} \diff S, \quad \forall \MM{w} \in \ring{\mathbb{V}}^{HDiv},
\end{equation}
where $\Gamma_v$ denotes the vertical element facets, across which
$\theta$, and therefore $\Pi$, are discontinuous. Here we have chosen,
as in \citet{}, to take the average value of $\Pi$ across the facets,
$\avg{\Pi} = (\Pi^++\Pi^-)/2$, where the $+$ and $-$ indicate each
side of the facet. The brackets $\jump{q} = q^+-q^-$ denote the jump
in $q$ across the facet and the integral over the horizontal facets
vanishes since both $\theta$ and $\MM{w}\cdot\MM{n}$ are continuous
across these facets so the jump is zero.

\subsection{Transport terms}
Since the prognostic variables are discretised using different finite
element function spaces $\mathbb{V}^{HDiv}$, $\mathbb{V}^{L^2}$ and
$\mathbb{V}_\theta$, each with different continuity properties between
the elements, the choice of stable transport discretisation is
different for each prognostic variable. The spatial order of the
finite element spaces also imposes requirements on the choice of
transport scheme. In particular, when the lowest order space
$\mathbb{V}^{L2}$ is chosen to be piecewise constant, we need to use
the recovered transport scheme described in
\citet{bendall2019recovered} to achieve second order convergence
overall. Here we describe the default transport schemes used in Gusto
for the next-to-lowest order sequence of function spaces (i.e. where
the lowest order space $\mathbb{V}^{L2}$ is chosen to be piecewise
linear and discontinuous between elements) and refer the reader to
\citet{bendall2019recovered} for details of the recovered schemes,
which are also implemented in Gusto.

\subsubsection{Transport of $\mathbb{V}^{L^2}$ fields}
The shallow water and compressible Euler equation sets both contain a
prognostic equation that is the continuity form of the transport
equation for a variable represented by a function that is fully
discontinuous between elements. This means that the divergence term is
not well defined. A stable discretiation of this equation can be
constructed by integrating that term by parts and taking the upwind
values on the element facets. Using the compressible Euler equation
notation, this gives, in each element $e$ with boundary $\partial e$:

\begin{equation}
  \int_e \phi\nabla\cdot(\rho\MM{u}) \diff x = -\int_e \nabla\phi \cdot (\rho\MM{u}) \diff x + \int_{\partial e} \phi\tilde{\rho}\MM{u}\cdot\MM{n} \diff S, \quad \forall \phi \in \mathbb{V}^{L^2}.
\end{equation}
Summing over the domain gives
\begin{equation}
  \int_\Omega \phi\nabla\cdot(\rho\MM{u}) \diff x = -\int_\Omega \nabla\phi \cdot (\rho\MM{u}) \diff x + \int_\Gamma \jump{\phi\MM{u}}\tilde{\rho} \diff S, \quad \forall \phi \in \mathbb{V}^{L^2},
\end{equation}
where $\Omega$ is the domain, $\Gamma$ denotes the element facets,
$\tilde{\rho}$ denotes the value of $\rho$ on the upwind side of the
facet and the brackets $\jump{q} = q^+-q^-$ denote the jump in $q$
across the facet.

\subsubsection{Transport of $\mathbb{V}_\theta$ fields}
The compressible Boussinesq and compressible Euler equation sets both
contain a prognostic equation that is the advective form of the
transport equation for a variable that is represented by a function
that is continuous in the vertical direction but discontinuous in the
horizontal direction. This means that the gradient of the field
required in the transport term is not well defined. A stable
discretisation of this equation can be constructed by using a
combination of the above upwinding strategy in the discontinuous
horizontal direction and a streamline-upwind Petrov-Galerkin (SUPG)
method in the continuous vertical dirction. The SUPG method replaces
the finite element test function $\gamma$ with $\gamma + \tau
\MM{u}\cdot\nabla\gamma$ where $\tau$ is a stabilisation parameter,
although here we just require the vertical part of the gradient term. This
has the effect of suppressing spurious oscillation associated with the
continuous finite element approximation of the transport term. The
stabilisation parameter $\tau$ depends on the spatial resolution and
** and is set to be ** by default in Gusto, following \citet{}.

We first integrate by parts in each column $C$ of the mesh, taking the
upwind value of the field, indicated by a $\tilde{}$, on the vertical
facets of the mesh, denoted by $\Gamma_v$. Using the notation of the
compressible Euler equations, this gives

\begin{align}
  \int_C \gamma\MM{u}\cdot\nabla\theta\diff x &= -\int_C \nabla\cdot(\gamma\MM{u})\theta \diff x + \int_{\Gamma_v}\gamma \MM{u}\cdot\MM{n}\tilde{\theta}\diff S, \quad \forall \gamma \in \mathbb{V}_\theta, \\
  &= \int_C \gamma\MM{u}\cdot\nabla\theta \diff x + \int_{\Gamma_v}\gamma \MM{u}\cdot\MM{n}(\tilde{\theta}-\theta_{int})\diff S, \quad \forall \gamma \in \mathbb{V}_\theta,
\end{align}
where we have integrated by parts a second time to move the
differential operator from $\gamma$ back to $\theta$ since we need to
replace the test function $\gamma$ with $\gamma+\tau w\gamma_z$, where
$w=\MM{u}\cdot\hat{\MM{z}}$ is the vertical component of the
velocity. This gives a second boundary term that now contains the
value of $\theta$ in the interior of the column, denoted by
$\theta_{int}$. Summing over the domain and applying the SUPG method
in the vertical gives
\begin{equation}
  \int_C \gamma\MM{u}\cdot\nabla\theta\diff x =\int_\Omega(\gamma+\tau w\gamma_z)\MM{u}\cdot\nabla\theta \diff x + \int_{\Gamma_v}\jump{(\gamma+\tau w\gamma_z) \MM{u}}\tilde{\theta}-\jump{(\gamma+\tau w\gamma_z) \MM{u}\theta}\diff S, \quad \forall \gamma \in \mathbb{V}_\theta.
\end{equation}
Note that, as explained in \citet{Colin}, the test function should
also be replaced in the time derivative term for consistency **
  

\subsubsection{Transport of $\mathbb{V}^{HDiv}$ fields}
All three of the equation sets described in section \ref{} include a
prognostic equation for the velocity field
$\MM{u}\in\mathbb{V}^{HDiv}$ that contains a nonlinear transport term
$\MM{u}\cdot\nabla\MM{u}$. This term can be discretised directly using
a vector version of the scheme in section ** or, as in \citet{} it can
be replaced by the vector invariant form and then discretised. In
Gusto we offer both options and we present the vector invariant scheme
below.



The schemes described above do not preserve monotonicity unlike the
continuous equation, generating spurious over and undershoots. When
monotonicity is important, for example, to avoid generating spurious
and unphysical negative values of moisture variables, we can apply a
limiter as part of the transport scheme. These limiters are described
in \ref{}.

It is common in weather and climate models for the horizontal and
vertical directions to be discretised differently due to the different
scales of motion in each direction. Typically the vertical part of the
transport term is treated implicitly so that the timestep is not
restricted by the vertical Courant number. We provide the option to
split the transport terms into horizontal and vertical components, as
described in \ref{}.

\subsection{Viscous and diffusive terms}
\label{sec: diffusion}
For the simulations presented here we do not require viscous or
diffusive terms for stability, but sometimes they are required to
produce converged solutions so that refining the grid does not
lead to smaller and smaller scale motions. Here we present the symmetric
interior penalty discretisation method used for these terms in Gusto.

\begin{equation}
  \nu\int_\Omega\MM{w}\cdot\nabla^2\MM{u}\diff x = \nu\int_\Omega\nabla\MM{w}:\nabla\MM{u}\diff x
\end{equation}

\section{Software Design}
\label{sec: design}
Gusto is built on top of the Firedrake package, an automated system
for solving partial differential equations using the finite element
method. This gives many advantages, not least that it provides the
finite element machinery required to translate the discretisations
written in the previous section in to the matrix-vector equations that
we need to solve. This is done using the Unified Form Language (UFL),
a domain specific language that enables the definition of the finite
element forms within Python. The other packages that Firedrake depends
on are summarised in \citet{davies2022towards} but we note that we
make particular use of higher order mesh representation on curved
manifolds (**ref), extruded meshes (**ref) and the PETSc library
solver options (**ref).

\begin{figure}
  \centering{\includegraphics[width=0.8\textwidth]{figures/gusto_schematic.png}}
\end{figure}

\JScomment{This paragraph should refer to the schematic and explain
  all aspects} The Gusto model comprises a domain and a prognostic
equation set. The domain holds the mesh and the finite element
function spaces along with any other information about the space-time
domain such as the coordinates and the timestep. The prognostic
equation sets are each defined in a python class, making use of the
<<<<<<< HEAD
common finite element forms for the transport and difffusion terms to
set up the residual (defined in section \ref{}) in weak form. At this
point, no particular discretisation of the transport or diffusion
forms is specified. This happens in the \texttt{SpatialMethod} class
which can be used to apply the methods described in section \ref{} to
the relevant terms. Any physics source terms, such as **, are added by
calling the \texttt{Physics} class that defines them. The
\texttt{TimeStepper} class contains the definition of the timestepping
procedure and the \texttt{run} method that loops over the
timesteps. It also sets up diagnostic fields and calls the IO as
required. The simplest timeloop class will just apply one time
discretisation method to the equation set but it is common in weather
and climate prediction models to split the different types of terms
and apply a time discretisation separately to each type of term. For
example, the transport and forcing terms might be solved for
=======
common finite element forms for the transport and diffusion terms to
set up the residual (i.e. the left hand side of the equations defined
in section \ref{sec: equations}) in weak form. At this point, no
particular discretisation of the transport or diffusion forms is
specified. This happens in the \texttt{SpatialMethod} class which can
be used to apply the methods described in sections \ref{sec:
  transport} and \ref{sec: diffusion} to the relevant terms. Any
physics source terms, such as those required for moist processes or
tubulence parameterisation, are added by calling the \texttt{Physics}
class that defines them. The \texttt{TimeStepper} class contains the
definition of the timestepping procedure and the \texttt{run} method
that loops over the timesteps. It also sets up diagnostic fields and
calls the IO as required. The simplest timeloop class will just apply
one time discretisation method to the equation set but it is common in
weather and climate prediction models to split the different types of
terms and apply a time discretisation separately to each type of
term. For example, the transport and forcing terms might be solved for
>>>>>>> 33cea253
separately, such as in **, which enables explicit transport schemes to
be applied to each field. ** something about SIQN structure. Terms
involved in physics parameterisations are evaluated in the appropriate
part of the iteration loop, with physics processes that occur on
`fast' timescales evaluated more frequently and `slower' physics
processes evaluated just once at the end of the timestep. Since the
test cases presented later only use simple moist physics
parameterisations, we just include the option to solve for these at
the end of the timestep.

\begin{algorithm} 
  \caption{Basic timestepping scheme}
  \label{alg: basic}
  \begin{algorithmic}[1]
    \STATE Replace transport and diffusion terms with specified spatial discretisation scheme.
    \STATE Setup IO and diagnostics and write out initial conditions.
    \WHILE{$t < t_{max}$}
      \STATE Apply timestepping scheme to equation set: $\chi^{n+1} = \mathcal{T}(\chi^n, \chi^{n+1})$
      \STATE Advance timestep: $\chi^n = \chi^{n+1}$
      \IF{ndt \% nts == 0}
        \STATE Update timeseries diagnostics file.
      \ENDIF
      \IF{ndt \% ndiag == 0}
        \STATE Compute and write out diagnostic fields.
      \ENDIF
      \IF{ndt \% nchk == 0}
        \STATE Write out checkpoint file.
      \ENDIF
    \ENDWHILE
  \end{algorithmic} 
\end{algorithm}

\begin{algorithm} 
  \caption{Split physics timestepping scheme}
  \label{alg: split physics}
  \begin{algorithmic}[1]
    \STATE Dynamics step: $\chi^{n+1} = \mathcal{D}(\chi^n)$
    \FOR {$\mathcal{P}$ in physics schemes}
      \STATE Apply physics scheme: $\chi^{n+1} = \chi^{n+1} + \mathcal{P}(\chi^{n+1})$
    \ENDFOR
    \STATE Advance timestep: $\chi^n = \chi^{n+1}$
  \end{algorithmic} 
\end{algorithm}

\begin{algorithm} 
  \caption{Semi-implicit quasi-Newton timestepping scheme}
  \label{alg: SIQN}
  \begin{algorithmic}[1]
    \STATE Set: $\chi^{n+1} = \chi^{n}$
    \STATE Explicit forcing: $\chi_{f, e} = \chi^n + \frac{1}{2}\Delta t \mathcal{F}(\chi^n)$
    \FOR {$OUTER$}
      \STATE Update advecting velocity: $\bar{\MM{u}} = \frac{1}{2} (\MM{u}^{n+1} + \MM{u}^n)$
      \STATE Explicit transport: $\chi_T = \mathcal{A}_{\bar{\MM{u}}}(\chi_{f,e})$
      \FOR {$INNER$}
        \STATE Implicit forcing: $\chi_{f,i} = \chi_T + \frac{1}{2}\Delta t \mathcal{F}(\chi^{n+1})$
        \STATE Write residual: $\chi_{r} = \chi_{f,i} - \chi^{n+1}$
        \STATE Solve: $\mathcal{S}(\chi') = \chi_{r}$ for $\chi'$
        \STATE Increment: $\chi^{n+1} = \chi^{n+1} + \chi'$
      \ENDFOR
    \ENDFOR
    \STATE Explicit physics: $\chi^{n+1} = \mathcal{P}(\chi^{n+1})$
    \STATE Advance timestep: $\chi^n = \chi^{n+1}$
  \end{algorithmic} 
\end{algorithm}

\section{Form Manipulation Language}
\label{sec: FML}
The discussion of the time discretisation so far has been general i.e.
not specific to any particular equation set. This is also true of the
implementation of the timestepping schemes, resulting in modular code
where the equations are defined separately from the timestepping
scheme enabling flexibility in applying different timestepping schemes
to different equations. This powerful functionality is facilitated
through the form manipulation language (FML) which is used to
associate a label to each term in the residual form defined in the
equation class. The timestepping methods are then able to reason about
which manipulations to apply to which forms by applying filters that
check for the presence of a label and, optionally, its value. Here we
will describe the objects required to define labels and filters before
illustrating this with some simple examples.

The finite element discretisation of each term in an equation is
represented in Firedrake by a UFL form object. FML defines a
\texttt{Label} object which is used to tag a UFL form to create a
\texttt{Term}, with the intention that the \texttt{Term} represents a
term in the residual. The \texttt{Label} object consists of a name and
an optional value, defaulting to \texttt{True} to indicate the
presence of the label. Labels can be used to tag terms to identify
them as representing particular processes, such as transport, or they
can tag parts of the form. For example, the \texttt{subject} label is
used to tag the \texttt{Function} in the \texttt{ufl.Form} that
represents the prognostic variable, or `subject' of the
equation. These operations are composable, so more than one label can
be attached to a term. The end result of labelling the terms in the
residual is a \texttt{LabelledForm} object that holds a list of terms,
pairing individual \texttt{ufl.Form} objects with FML labels. Labelled
forms can be added together, multiplied by floating point numbers and
extended by adding additional terms. More complex manipulations are
enabled by the \texttt{label\_map} method that provides a way of
filtering the terms in the form based on their labels, applying
different mappings to terms that pass or fail the conditions defined
in the filter. A common operation might be to filter for terms that
have a certain label, such as \texttt{transport}, drop terms that do
not have this label and multiply those that do by the timestep. We
shall demonstrate this in the following example.

\subsection{Example 1: IMEX-Euler applied to the 1d advection diffuction equation}

We demonstrate the use of FML by applying a split timestepping scheme
to the 1D advection diffusion equation
\begin{equation}\label{eq:1dadvdiff}
  q_t + cq_x - \kappa q_{xx} = 0,
\end{equation}
where $q$ is a scalar field, $c$ is the constant transporting velocity
and $\kappa$ is the constant diffusivity. The time discretisation
applies an explicit timestep of forward Euler to the transport term
$cq_x$ and an implicit timestep of backward Euler to the diffusion
term $\kappa q_{xx}$:
\begin{align}
  q^* &= q^n - c \Delta t q_x^n, \label{eq:explicit-advdiff} \\
  q^{n+1} - \kappa \Delta t q_{xx}^{n+1} &= q^*, \label{eq:implicit-advdiff}
\end{align}
where $q^n$ is the value of $q$ at time step $n$, $q^*$ is an
intermediate value for $q$ and $\Delta t$ is the timestep.

We illustrate the use of FML for this example in three steps: 1)
define and label the weak form of the residual, 2) build solvers for
the explicit and implicit systems, 3) run the timestepping loop. Since
the intention of this example is to demonstrate FML rather than the
compatible finite element discretisation, we use the space of piecewise
linear continuous Lagrange polynomials, denoted by $P_1$, for the
finite element discretisation as this greatly simplifies the
forms. The finite element discretisation of equation
\ref{eq:1dadvdiff} is then
\begin{equation}\label{eq:weak-advdiff}
  \int_\Omega vq_t \diff x + c \int_\Omega v q_x \diff x + \kappa \int_\Omega v_x q_x \diff x = 0, \quad \forall v \in P_1,
\end{equation}
where $v\in P_1$ is the test function and the diffusion term has been
integrated by parts.

Listing \ref{lst:define-residual} presents the code to define this
spatial discretisation of the residual with the $P_1$ function space
denoted by \texttt{V}. Here we omit the code that sets up the mesh,
function spaces and parameters $c$ and $\kappa$, although this can be
found in the supplementary materials. The first two lines define the
test function \texttt{v} and function \texttt{q}, corresponding to $v$
and $q$ in equation \ref{eq:weak-advdiff}. The next four lines define
the residual, i.e. the left side of equation \ref{eq:weak-advdiff},
using the FML labels \texttt{time\_derivative}, \texttt{transport} and
\texttt{diffusion} to tag the corresponding terms. The final line
labels the function \texttt{q} as the subject of this residual,
i.e. the prognostic field. Note that the labels used for tagging just
take the UFL form as their argument and their value is simply the
default, \texttt{True}, in contrast to the \texttt{subject} label that
has the value \texttt{q}.

\lstinputlisting[caption={This code defines and labels the residual corresponding to equation \ref{eq:weak-advdiff}}, label={lst:define-residual}, language=python, firstline=24, lastline=31]{code/advection_diffusion_splitting_example.py}

To define the solvers for the explicit and implicit timesteps
(equations \ref{eq:explicit-advdiff} and \ref{eq:implicit-advdiff}),
we need to create UFL forms given by the following equations
\begin{align}
  \label{eq:explicit-advdiff}
  \int_\Omega vq^* \diff x &= \int_\Omega vq^n \diff x - \Delta t c \int_\Omega v q_x^n \diff x, &\quad \forall v \in P^2, \\
  \label{eq:implicit-advdiff}
  \int_\Omega vq^{n+1} \diff x  + \Delta t \kappa \int_\Omega v_x q_x^{n+1} \diff x &= \int_\Omega vq^* \diff x, &\quad \forall v \in P^2.
\end{align}
To do this we use the \texttt{label\_map} method to loop over the
terms in the residual making use of the predefined mappings
\texttt{drop} and \texttt{keep} to either remove or retain the term
based on the value of the filter. This code is given in listings
\ref{lst:define-explicit} and \ref{lst:define-implicit}. In listing
\ref{lst:define-explicit} we create the left and right sides of
equation \ref{eq:explicit-advdiff}. The left side should only contain
the time derivative term so the filter checks if each term has the
label \texttt{time\_derivative}, keeping the one that does and
dropping all others. To make this the left side of a
\texttt{LinearVariationalProblem}, we replace the subject with a trial
function using the predefined \texttt{replace\_subject} function, a
lightweight wrapper around the UFL replace method which extracts the
subject of the term and replaces it with the new expression, in this
case simply a trial function \texttt{q\_trial}. The right side of the
explicit solver has two forms, one coming from the discretisation of
the time derivative and the other from the transport term. Both are
evaluated using the values of $q$ at time step $n$. We build this by
first dropping the diffusion term (line 6) and then multiplying the
terms that do not have the \texttt{time\_derivative} label by $-\Delta
t$ (line 8), where the minus sign is required to move the term from
the left side to the right side. The final step is to replace the
subject with the function \texttt{qn} that holds the values of $q$ at
time step $n$. We can then extract the UFL forms from
\texttt{lhs\_explicit} and \texttt{lhs\_implicit} to create a
\texttt{LinearVariationalProblem} and corresponding
\texttt{LinearVariationalSolver} that, when solved, will put the
result into the function \texttt{qstar}.

\JScomment{Is the
  labelling for the rhs the clearest? maybe we should keep the terms
  that we want rather than assuming that dropping diffusion gives the
  right thing?}

\lstinputlisting[caption={This code defines the solver for the explicit step of the timestepping method i.e. equation \ref{eq:explicit-advdiff}. \texttt{qn} and \texttt{qstar} are Firedrake \texttt{Functions} with \texttt{qn} holding the values of $q$ at time step $n$ and \texttt{qstar} holding the values of $q$ after the explicit solve.}, label={lst:define-explicit}, language=python, firstline=40, lastline=55]{code/advection_diffusion_splitting_example.py}

The implicit solver is defined in a similar way (see listing
\ref{lst:define-implicit}). To create the left side of equation
\ref{eq:implicit-advdiff} we begin with the original residual, drop
the transport term (line 1), multiply all remaining terms that are not
the time derivative by $\Delta t$ (line 3) and replace the subject
with a trial function (line 5). The right side only contains the form
coming from the discretisation of the time derivative (line 7),
evaluated using the result of the explicit solve, \texttt{qstar} (line
9).

\lstinputlisting[caption={This code defines the solver for the implicit step of the timestepping method i.e. equation \ref{eq:implicit-advdiff}. \texttt{qstar} and \texttt{qnp1} are Firedrake \texttt{Functions} with \texttt{qstar} holding the values after the explicit solve and \texttt{qnp1} holding the values of $q$ at after the implicit solve.}, label={lst:define-implicit}, language=python, firstline=57, lastline=71]{code/advection_diffusion_splitting_example.py}

The final part of the code is the time loop which calls the solve
method of first the explicit solver and then the implicit solver, see
listing \ref{lst:timeloop}. In practice, the code in listings
\ref{lst:define-explicit}-\ref{lst:define-implicit} would be in a
function that could be applied to any residual labeled with the
appropriate labels.

\lstinputlisting[caption={This code is the timeloop implementing the scheme defined in equations \ref{eq:explicit-advdiff}-\ref{eq:implicit-advdiff} using the solvers defined in listings \ref{lst:define-explicit}-\ref{lst:define-implicit}.}, label={lst:timeloop}, language=python, firstline=73, lastline=79]{code/advection_diffusion_splitting_example.py}

This simple example demonstrates the power of manipulating the terms
in the equation based on the presence or absence of certain
labels. The full strength of FML becomes even more apparant when we
exploit information stored in the label value. We use this in two
important situations in Gusto. The first situation is when we need to
evaluate source terms that come from physics schemes. The second
situation is when we require a linearisation of the residual, for
example when applying a quasi-Newton method to solve the full
nonlinear equations or when testing a new algorithm on the linear
equations. We illustrate both situations in the following two
examples.

\subsection{Example 2: Sequential splitting for an idealised chemistry-transport problem} \label{sec:seq splitting}



\subsection{Example 3: Quasi-Newton } \label{sec:siqn}



\section{Results}
\label{sec: results}
The aim of this section is to present a selection of results that
showcase the tools available in Gusto, such as the choice of grids,
HDiv element families, order of finite element spaces, different
spatial discretisation options and timestepping schemes.
As these options can be combined in so many ways, it is only possible to present results from a tiny fraction of the configurations.
We have chosen to use a selection from the hierarchy of standard test cases that span the stages of development of dynamical cores.
Although we do include some results here that demonstrate the numerical properties of certain configurations, the purpose of this section is not to provide a rigorous verification of any particular choice of discretisation. Such results are demonstrated elsewhere, for instance \citet{bendall2020compatible} or \citet{hartney2025exploring}.
The settings used for each result from this section are detailed in Appendix \ref{sec:appendix}.

\subsection{Terminator Toy chemistry}
The first results use the ``Terminator Toy'' test of \citet{lauritzen2015terminator}, which involves the transport of two coupled tracers $X$ and $X_2$ on the surface of a sphere.
The chemicals interact such that the sum $m_T=m_X+2m_{X_2}$ should be preserved, where $m_X$ and $m_{X_2}$ are the mixing ratios of the individual chemicals.
When positivity or monotonicity limiters are applied to the numerical transport scheme, this may break the correlation between the two species which will be highlighted by this test.
This test is also a demonstration of simple ``physics-dynamics coupling'', as the conversion term between the species can be handled separately from the transport terms. \\
\\
For this test, we use the DG upwind scheme described in Section \ref{sec:transport} to transport the species on an icosahedral sphere mesh, and apply the vertex-based limiter of \citet{kuzmin2010vertex}.
The term describing the chemical reaction is separated from the transport term using a simple sequential splitting, as described in Section \ref{sec:seq splitting}. \\
\\
Figure \ref{fig:terminator} shows the mixing ratios of the two individual species at the initial time and following a single rotation around the sphere by a deformational flow.
The change in the sum of the species is also displayed, with differences from zero remaining close to machine precision, which demonstrates that this transport scheme does preserve the correlation between the tracers. 

\begin{figure}[htp!]
\centering
\includegraphics[width=0.9\textwidth]{figures/terminator_toy.png}
\caption{The evolution of the chemical species from the ``Terminator Toy'' test of \citet{lauritzen2015terminator}.
The fields at the initial time are shown on the left, and at the final time ($t=12$ days) which follows a single revolution around the sphere by a deformational flow.
The bottom row shows the change in the total $m_T=m_X+2m_{X_2}$ from the initial time, which remains very close to zero.}
\label{fig:terminator}
\end{figure}

\subsection{Shallow water}
The standard suite of shallow water test cases originally proposed in
\citet{williamson1992standard} provides a common starting point for
testing new discretisations. This test suite is often augmented by
the unstable barotropic jet described in
\citet{galewsky2004initial}. \\
\\
Here we present two sets of convergence results for a variety of configurations measured using the steady state geostrophic balanced flow (test case 2 from
\citet{williamson1992standard}) with the linear shallow water equations, as used in \citet{weller2012computational}.
Figure \ref{fig:sw_convergence} shows the spatial convergence for a number of choices of finite element for the prognostic variables, using a Trapezium Rule discretisation (also known as Crank-Nicolson).
It also shows the temporal convergence for a range of timestepping schemes using the 1st order Raviart-Thomas elements on quadrilateral cells. 
\textcolor{red}{Once the test has been completed, come back to edit what we say here about convergence!} \\
\\
We show results from the unstable jet of \citet{galewsky2004initial} in Figure \ref{fig:galewsky}, using the non-linear shallow water equations.
These results use the Semi-Implicit Quasi-Newton timestepper described in Section \ref{sec:siqn}, and compare the first-order RT elements on a cubed-sphere mesh with the first-order BDM elements on an icosahedral-sphere.

\begin{figure}[htp!]
\centering
\includegraphics[width=0.9\textwidth]{}
\caption{Convergence results using the linear shallow water equations with the steady geostrophic flow of \citet{williamson1992standard}.
(Left) the spatial convergence of a number of orders and families of finite element, all using the same timestepper. (Right) the temporal convergence of different timesteppers, all using the same spatial discretisation.}
\label{fig:sw_convergence}
\end{figure}

\begin{figure}[htp!]
\centering
\includegraphics[width=0.9\textwidth]{figures/galewsky_jet.png}
\caption{A view of the relative vorticity around the North pole at day 6 of a simulation of the Galewsky jet test case. (Left) the RT1 elements on a cubed-sphere mesh. (Right) the BDM1 elements on an icosahedral-sphere mesh. Both cases use the Semi-Implicit Quasi-Newton timestepper. The edges of the panels of the cube and icosahedron are highlighted.}
\label{fig:galewsky}
\end{figure}

\subsection{Compressible Euler equations}
We have also implemented many of the standard test cases for the non-hydrostatic compressible Euler equations that are used in modern weather and climate models.
In this section we show results from a small selection of these, which demonstrate different domains in which these methods work.
Throughout this section we use the Semi-Implicit Quasi-Newton timestepper.
 \\
\\
The first test is the falling density current of \citet{straka1993numerical} in a vertical slice. This test involves the addition of diffusion to both the potential temperature and velocity equations.
Figure \ref{fig:straka} shows the final potential temperature field for simulations using the lowest-order and next-to-lowest order finite elements on the vertical slice.
The lowest-order methods require the transport and diffusion terms to use the ``recovered'' scheme of \citet{bendall2019recovered} to attain second-order accuracy. 
\\
\begin{figure}[htp!]
\centering
\includegraphics[width=0.6\textwidth]{figures/straka.png}
\caption{The potential temperature field after 900 s from the falling density current test of \citet{straka1993numerical}. (Top) with the lowest-order finite elements, and (bottom) with the next-to-lowest-order finite elements.
}
\label{fig:straka}
\end{figure}
\\
To demonstrate the use of moist physics parametrisations, we use a moist three-dimensional rising thermal simulation in an extruded doubly-periodic plane.
The initial conditions are those of \citet{bendall2020compatible}, which is an extension of the dry case of \citet{kelly2012continuous} and \citet{melvin2019mixed}.
A cross-sections of the final equivalent potential temperature field is shown in Figure \ref{fig:3d_bubble}.
As in the two-dimensional test of \citet{bryan2002benchmark}, the atmosphere is saturated and cloudy everywhere, so that the moist processes are active in the whole domain.
A simple saturation adjustment parametrisation is used, with the details described in \citet{bendall2020compatible}.
\\
\begin{figure}[htp!]
\centering
\includegraphics[width=0.48\textwidth]{figures/moist_3d_bubble.png}
\caption{Vertical cross-section of the final equivalent potential temperature field from the three-dimensional moist rising thermal test.
}
\label{fig:3d_bubble}
\end{figure}
\\
Our final test case is the deep baroclinic wave of \citet{ullrich2014proposed} on the sphere.
An initial state in thermal wind balance is perturbed to produce a mid-latitude baroclinic instability, providing a flow that is typical of those found in numerical weather prediction.
The surface pressure and temperature fields after 10 days are shown in Figure \ref{fig:baroclinic}, which compare well with those in \citet{melvin2024mixed} and demonstrate that our methods can replicate results from the literature.

\begin{figure}[htp!]
\centering
\includegraphics[width=0.9\textwidth]{figures/baroclinic_wave_lonlat.png}
\caption{The surface pressure and temperature after 10 days of a deep baroclinic wave simulation on the cubed-sphere.}
\label{fig:baroclinic}
\end{figure}

\section{Summary}
\label{sec: summary}


\conclusions  %% \conclusions[modified heading if necessary]
TEXT

%% The following commands are for the statements about the availability of data sets and/or software code corresponding to the manuscript.
%% It is strongly recommended to make use of these sections in case data sets and/or software code have been part of your research the article is based on.

\codeavailability{TEXT} %% use this section when having only software code available


\dataavailability{TEXT} %% use this section when having only data sets available


\codedataavailability{TEXT} %% use this section when having data sets and software code available


\sampleavailability{TEXT} %% use this section when having geoscientific samples available


\videosupplement{TEXT} %% use this section when having video supplements available


\appendix
\section{Test Case Settings}  \label{sec:appendix}  %% Appendix A
Here we summarise the configuration details for the test cases used to produce the results in Section \ref{sec: results}.

\begin{sidewaystable*}[tbp!]
\caption{Details of the configurations used for the test cases in Section \ref{sec: results}.}
\begin{tabular}{l|ccccccc}
\tophline
Test Case & Equation Set & Timestepper & Finite Elements & \begin{tabular}{@{}c@{}}Horizontal \\ Mesh\end{tabular} & \begin{tabular}{@{}c@{}}Number \\ of  \ Layers\end{tabular} & Time step & Final Time \\
\middlehline
Terminator Toy & \begin{tabular}{@{}c@{}}Tracer transport \\ with chemistry\end{tabular} & Sequential Splitting & BDM1 & I16 & None & 450 s & 12 days \\
Steady Geostrophic Flow & Linear Shallow Water & Multiple & BDM1 & I32 & None & ?? & 1 day \\
Steady Geostrophic Flow & Linear Shallow Water & Trapezium Rule & Multiple & ?? & None & ?? & 1 day \\
Unstable Jet & Shallow Water & SIQN & BDM1 and RT1 & I64 and C100 & None & 150 s & 6 days \\
Density Current & Compressible Euler & SIQN & RT0 and RT1 & 100 m and 200 m & 64 and 32 & 1 s & 900 s \\
Rising Thermal & Moist Compressible Euler & SIQN & RT1 & $\Delta x = \Delta y = \frac{10}{81}$ km & 81 & 2 s & 1000 s \\
Baroclinic Wave & Compressible Euler & SIQN & RT1 & C32 & 15 & 900 s & 10 days
\bottomhline
\end{tabular}
\belowtable{Notation: RT$x$ refers to the de Rham complex that uses the Raviart-Thomas elements on quadrilateral cells for the HDiv function space, and results in an $x$-th order polynomials for the $L_2$ space. Similarly, BDM$x$ refers to the Brezzi-Douglas-Marini de Rham complex on triangular cells.
SIQN denotes the Semi-Implicit Quasi-Newton timestepper described in Section \ref{sec:siqn}. When describing horizontal meshes of the sphere, I$y$ and C$y$ correspond to icosehedral-sphere and cubed-sphere meshes with $y$ cells per edge of the icosahedron or cube panel.}% Table Footnotes
\end{sidewaystable*}

\subsection{}     %% Appendix A1, A2, etc.


\noappendix       %% use this to mark the end of the appendix section. Otherwise the figures might be numbered incorrectly (e.g. 10 instead of 1).

%% Regarding figures and tables in appendices, the following two options are possible depending on your general handling of figures and tables in the manuscript environment:

%% Option 1: If you sorted all figures and tables into the sections of the text, please also sort the appendix figures and appendix tables into the respective appendix sections.
%% They will be correctly named automatically.

%% Option 2: If you put all figures after the reference list, please insert appendix tables and figures after the normal tables and figures.
%% To rename them correctly to A1, A2, etc., please add the following commands in front of them:

\appendixfigures  %% needs to be added in front of appendix figures

\appendixtables   %% needs to be added in front of appendix tables

%% Please add \clearpage between each table and/or figure. Further guidelines on figures and tables can be found below.



\authorcontribution{TEXT} %% this section is mandatory

\competinginterests{TEXT} %% this section is mandatory even if you declare that no competing interests are present

\disclaimer{TEXT} %% optional section

\begin{acknowledgements}
TEXT
\end{acknowledgements}




%% REFERENCES

%% The reference list is compiled as follows:

%% \begin{thebibliography}{}

%% \bibitem[AUTHOR(YEAR)]{LABEL1}
%% REFERENCE 1

%% \bibitem[AUTHOR(YEAR)]{LABEL2}
%% REFERENCE 2

%% \end{thebibliography}

%% Since the Copernicus LaTeX package includes the BibTeX style file copernicus.bst,
%% authors experienced with BibTeX only have to include the following two lines:
%%
\bibliographystyle{copernicus}
\bibliography{references.bib}
%%
%% URLs and DOIs can be entered in your BibTeX file as:
%%
%% URL = {http://www.xyz.org/~jones/idx_g.htm}
%% DOI = {10.5194/xyz}


%% LITERATURE CITATIONS
%%
%% command                        & example result
%% \citet{jones90}|               & Jones et al. (1990)
%% \citep{jones90}|               & (Jones et al., 1990)
%% \citep{jones90,jones93}|       & (Jones et al., 1990, 1993)
%% \citep[p.~32]{jones90}|        & (Jones et al., 1990, p.~32)
%% \citep[e.g.,][]{jones90}|      & (e.g., Jones et al., 1990)
%% \citep[e.g.,][p.~32]{jones90}| & (e.g., Jones et al., 1990, p.~32)
%% \citeauthor{jones90}|          & Jones et al.
%% \citeyear{jones90}|            & 1990



%% FIGURES

%% When figures and tables are placed at the end of the MS (article in one-column style), please add \clearpage
%% between bibliography and first table and/or figure as well as between each table and/or figure.

% The figure files should be labelled correctly with Arabic numerals (e.g. fig01.jpg, fig02.png).


%% ONE-COLUMN FIGURES

%%f
%\begin{figure}[t]
%\includegraphics[width=8.3cm]{FILE NAME}
%\caption{TEXT}
%\end{figure}
%
%%% TWO-COLUMN FIGURES
%
%%f
%\begin{figure*}[t]
%\includegraphics[width=12cm]{FILE NAME}
%\caption{TEXT}
%\end{figure*}
%
%
%%% TABLES
%%%
%%% The different columns must be seperated with a & command and should
%%% end with \\ to identify the column brake.
%
%%% ONE-COLUMN TABLE
%
%%t
%\begin{table}[t]
%\caption{TEXT}
%\begin{tabular}{column = lcr}
%\tophline
%
%\middlehline
%
%\bottomhline
%\end{tabular}
%\belowtable{} % Table Footnotes
%\end{table}
%
%%% TWO-COLUMN TABLE
%
%%t
%\begin{table*}[t]
%\caption{TEXT}
%\begin{tabular}{column = lcr}
%\tophline
%
%\middlehline
%
%\bottomhline
%\end{tabular}
%\belowtable{} % Table Footnotes
%\end{table*}
%
%%% LANDSCAPE TABLE
%
%%t
%\begin{sidewaystable*}[t]
%\caption{TEXT}
%\begin{tabular}{column = lcr}
%\tophline
%
%\middlehline
%
%\bottomhline
%\end{tabular}
%\belowtable{} % Table Footnotes
%\end{sidewaystable*}
%
%
%%% MATHEMATICAL EXPRESSIONS
%
%%% All papers typeset by Copernicus Publications follow the math typesetting regulations
%%% given by the IUPAC Green Book (IUPAC: Quantities, Units and Symbols in Physical Chemistry,
%%% 2nd Edn., Blackwell Science, available at: http://old.iupac.org/publications/books/gbook/green_book_2ed.pdf, 1993).
%%%
%%% Physical quantities/variables are typeset in italic font (t for time, T for Temperature)
%%% Indices which are not defined are typeset in italic font (x, y, z, a, b, c)
%%% Items/objects which are defined are typeset in roman font (Car A, Car B)
%%% Descriptions/specifications which are defined by itself are typeset in roman font (abs, rel, ref, tot, net, ice)
%%% Abbreviations from 2 letters are typeset in roman font (RH, LAI)
%%% Vectors are identified in bold italic font using \vec{x}
%%% Matrices are identified in bold roman font
%%% Multiplication signs are typeset using the LaTeX commands \times (for vector products, grids, and exponential notations) or \cdot
%%% The character * should not be applied as mutliplication sign
%
%
%%% EQUATIONS
%
%%% Single-row equation
%
%\begin{equation}
%
%\end{equation}
%
%%% Multiline equation
%
%\begin{align}
%& 3 + 5 = 8\\
%& 3 + 5 = 8\\
%& 3 + 5 = 8
%\end{align}
%
%
%%% MATRICES
%
%\begin{matrix}
%x & y & z\\
%x & y & z\\
%x & y & z\\
%\end{matrix}
%
%
%%% ALGORITHM
%
%\begin{algorithm}
%\caption{...}
%\label{a1}
%\begin{algorithmic}
%...
%\end{algorithmic}
%\end{algorithm}
%
%
%%% CHEMICAL FORMULAS AND REACTIONS
%
%%% For formulas embedded in the text, please use \chem{}
%
%%% The reaction environment creates labels including the letter R, i.e. (R1), (R2), etc.
%
%\begin{reaction}
%%% \rightarrow should be used for normal (one-way) chemical reactions
%%% \rightleftharpoons should be used for equilibria
%%% \leftrightarrow should be used for resonance structures
%\end{reaction}
%
%
%%% PHYSICAL UNITS
%%%
%%% Please use \unit{} and apply the exponential notation


\end{document}<|MERGE_RESOLUTION|>--- conflicted
+++ resolved
@@ -676,23 +676,6 @@
 function spaces along with any other information about the space-time
 domain such as the coordinates and the timestep. The prognostic
 equation sets are each defined in a python class, making use of the
-<<<<<<< HEAD
-common finite element forms for the transport and difffusion terms to
-set up the residual (defined in section \ref{}) in weak form. At this
-point, no particular discretisation of the transport or diffusion
-forms is specified. This happens in the \texttt{SpatialMethod} class
-which can be used to apply the methods described in section \ref{} to
-the relevant terms. Any physics source terms, such as **, are added by
-calling the \texttt{Physics} class that defines them. The
-\texttt{TimeStepper} class contains the definition of the timestepping
-procedure and the \texttt{run} method that loops over the
-timesteps. It also sets up diagnostic fields and calls the IO as
-required. The simplest timeloop class will just apply one time
-discretisation method to the equation set but it is common in weather
-and climate prediction models to split the different types of terms
-and apply a time discretisation separately to each type of term. For
-example, the transport and forcing terms might be solved for
-=======
 common finite element forms for the transport and diffusion terms to
 set up the residual (i.e. the left hand side of the equations defined
 in section \ref{sec: equations}) in weak form. At this point, no
@@ -710,7 +693,6 @@
 weather and climate prediction models to split the different types of
 terms and apply a time discretisation separately to each type of
 term. For example, the transport and forcing terms might be solved for
->>>>>>> 33cea253
 separately, such as in **, which enables explicit transport schemes to
 be applied to each field. ** something about SIQN structure. Terms
 involved in physics parameterisations are evaluated in the appropriate
