
@article{bauer2018energy,
  title={Energy--enstrophy conserving compatible finite element schemes for the rotating shallow water equations with slip boundary conditions},
  author={Bauer, Werner and Cotter, Colin J},
  journal={Journal of Computational Physics},
  volume={373},
  pages={171--187},
  year={2018},
  publisher={Elsevier}
}

@article{bell2017numerical,
  title={Numerical instabilities of vector-invariant momentum equations on rectangular {C}-grids},
  author={Bell, Michael J and Peixoto, Pedro S and Thuburn, John},
  journal={Quarterly Journal of the Royal Meteorological Society},
  volume={143},
  number={702},
  pages={563--581},
  year={2017},
  publisher={Wiley Online Library}
}

@article{bendall2019recovered,
  title={The ‘recovered space’ advection scheme for lowest-order compatible finite element methods},
  author={Bendall, Thomas M and Cotter, Colin J and Shipton, Jemma},
  journal={Journal of Computational Physics},
  volume={390},
  pages={342--358},
  year={2019},
  publisher={Elsevier}
}

@article{bendall2020compatible,
  title={A compatible finite-element discretisation for the moist compressible {E}uler equations},
  author={Bendall, Thomas M and Gibson, Thomas H and Shipton, Jemma and Cotter, Colin J and Shipway, Ben},
  journal={Quarterly Journal of the Royal Meteorological Society},
  volume={146},
  number={732},
  pages={3187--3205},
  year={2020},
  publisher={Wiley Online Library}
}

@article{bryan2002benchmark,
  title={A benchmark simulation for moist nonhydrostatic numerical models},
  author={Bryan, George H and Fritsch, J Michael},
  journal={Monthly Weather Review},
  volume={130},
  number={12},
  pages={2917--2928},
  year={2002}
}

@article{cotter2012mixed,
  title={Mixed finite elements for numerical weather prediction},
  author={Cotter, Colin J and Shipton, Jemma},
  journal={Journal of Computational Physics},
  volume={231},
  number={21},
  pages={7076--7091},
  year={2012},
  publisher={Elsevier}
}

@article{cotter2022compatible,
  title={A compatible finite element discretisation for the nonhydrostatic vertical slice equations},
  author={Cotter, CJ and Shipton, J},
  journal={arXiv preprint arXiv:2210.07861},
  year={2022}
}

@article{cotter2023compatible,
  title={Compatible finite element methods for geophysical fluid dynamics},
  author={Cotter, Colin J},
  journal={Acta Numerica},
  volume={32},
  pages={291--393},
  year={2023},
  publisher={Cambridge University Press}
}

@article{DalcinPazKlerCosimo2011,
  title = "Parallel distributed computing using Python",
  author = "Lisandro D. Dalcin and Rodrigo R. Paz and Pablo A. Kler and Alejandro Cosimo",
  journal = "Advances in Water Resources",
  volume = "34",
  number = "9",
  pages = "1124 - 1139",
  note = "New Computational Methods and Software Tools",
  issn = "0309-1708",
  doi = "10.1016/j.advwatres.2011.04.013",
  year = "2011",
}

@article{davies2022towards,
  title={Towards automatic finite-element methods for geodynamics via {F}iredrake},
  author={Davies, D Rhodri and Kramer, Stephan C and Ghelichkhan, Sia and Gibson, Angus},
  journal={Geoscientific Model Development},
  volume={15},
  number={13},
  pages={5127--5166},
  year={2022},
  publisher={Copernicus GmbH}
}

@manual{FiredrakeUserManual,
  title        = {Firedrake User Manual},
  author       = {David A. Ham and Paul H. J. Kelly and Lawrence Mitchell and Colin J. Cotter and Robert C. Kirby and Koki Sagiyama and Nacime Bouziani and Sophia Vorderwuelbecke and Thomas J. Gregory and Jack Betteridge and Daniel R. Shapero and Reuben W. Nixon-Hill and Connor J. Ward and Patrick E. Farrell and Pablo D. Brubeck and India Marsden and Thomas H. Gibson and Miklós Homolya and Tianjiao Sun and Andrew T. T. McRae and Fabio Luporini and Alastair Gregory and Michael Lange and Simon W. Funke and Florian Rathgeber and Gheorghe-Teodor Bercea and Graham R. Markall},
  organization = {Imperial College London and University of Oxford and Baylor University and University of Washington},
  edition      = {First edition},
  year         = {2023},
  month        = {5},
  doi          = {10.25561/104839},
}

@article{galewsky2004initial,
  title={An initial-value problem for testing numerical models of the global shallow-water equations},
  author={Galewsky, Joseph and Scott, Richard K and Polvani, Lorenzo M},
  journal={Tellus A: Dynamic Meteorology and Oceanography},
  volume={56},
  number={5},
  pages={429--440},
  year={2004},
  publisher={Taylor \& Francis}
}

@book{gibson2019compatible,
  title={Compatible Finite Element Methods for Geophysical Flows: Automation and Implementation Using Firedrake},
  author={Gibson, Thomas H and McRae, Andrew TT and Cotter, Colin J and Mitchell, Lawrence and Ham, David A},
  year={2019},
  publisher={Springer Nature}
}

@article{hartney2025exploring,
  title={Exploring physics-dynamics coupling with compatible finite element discretisations of moist shallow water equations},
  author={Hartney, N},
  year={2025},
  publisher={University of Exeter}
}

@article{lauritzen2015terminator,
  title={The terminator “toy” chemistry test: A simple tool to assess errors in transport schemes},
  author={Lauritzen, PH and Conley, AJ and Lamarque, J-F and Vitt, F and Taylor, MA},
  journal={Geoscientific Model Development},
  volume={8},
  number={5},
  pages={1299--1313},
  year={2015},
  publisher={Copernicus GmbH G{\"o}ttingen, Germany}
}

@article{kelly2012continuous,
  title={Continuous and discontinuous {G}alerkin methods for a scalable three-dimensional nonhydrostatic atmospheric model: {L}imited-area mode},
  author={Kelly, James F and Giraldo, Francis X},
  journal={Journal of Computational Physics},
  volume={231},
  number={24},
  pages={7988--8008},
  year={2012},
  publisher={Elsevier}
}


@article{kuzmin2010vertex,
  title={A vertex-based hierarchical slope limiter for p-adaptive discontinuous Galerkin methods},
  author={Kuzmin, Dmitri},
  journal={Journal of computational and applied mathematics},
  volume={233},
  number={12},
  pages={3077--3085},
  year={2010},
  publisher={Elsevier}
}

@article{mcrae2014energy,
  title={Energy-and enstrophy-conserving schemes for the shallow-water equations, based on mimetic finite elements},
  author={McRae, Andrew TT and Cotter, Colin J},
  journal={Quarterly Journal of the Royal Meteorological Society},
  volume={140},
  number={684},
  pages={2223--2234},
  year={2014},
  publisher={Wiley Online Library}
}

@article{melvin2019mixed,
<<<<<<< HEAD
  title={A mixed finite-element, finite-volume, semi-implicit discretization for atmospheric dynamics: {C}artesian geometry},
=======
  title={A mixed finite-element, finite-volume, semi-implicit discretization for atmospheric dynamics: Cartesian geometry},
>>>>>>> ce5c8a73
  author={Melvin, Thomas and Benacchio, Tommaso and Shipway, Ben and Wood, Nigel and Thuburn, John and Cotter, Colin},
  journal={Quarterly Journal of the Royal Meteorological Society},
  volume={145},
  number={724},
  pages={2835--2853},
  year={2019},
  publisher={Wiley Online Library}
}

<<<<<<< HEAD
@article{melvin2024mixed,
  title={A mixed finite-element, finite-volume, semi-implicit discretisation for atmospheric dynamics: {S}pherical geometry},
  author={Melvin, Thomas and Shipway, Ben and Wood, Nigel and Benacchio, Tommaso and Bendall, Thomas and Boutle, Ian and Brown, Alex and Johnson, Christine and Kent, James and Pring, Stephen and others},
  journal={Quarterly Journal of the Royal Meteorological Society},
  volume={150},
  number={764},
  pages={4252--4269},
  year={2024},
  publisher={Wiley Online Library}
}


=======
>>>>>>> ce5c8a73
@article{natale2016compatible,
  title={Compatible finite element spaces for geophysical fluid dynamics},
  author={Natale, Andrea and Shipton, Jemma and Cotter, Colin J},
  journal={Dynamics and Statistics of the Climate System},
  volume={1},
  number={1},
  year={2016},
  publisher={Oxford University Press}
}

@misc{petsc-web-page,
  author = {Satish Balay and Shrirang Abhyankar and Mark~F. Adams and Steven Benson and Jed Brown
    and Peter Brune and Kris Buschelman and Emil~M. Constantinescu and Lisandro Dalcin and Alp Dener
    and Victor Eijkhout and Jacob Faibussowitsch and William~D. Gropp and V\'{a}clav Hapla and Tobin Isaac and Pierre Jolivet
    and Dmitry Karpeev and Dinesh Kaushik and Matthew~G. Knepley and Fande Kong and Scott Kruger
    and Dave~A. May and Lois Curfman McInnes and Richard Tran Mills and Lawrence Mitchell and Todd Munson
    and Jose~E. Roman and Karl Rupp and Patrick Sanan and Jason Sarich and Barry~F. Smith
    and Stefano Zampini and Hong Zhang and Hong Zhang and Junchao Zhang},
  title        = {{PETS}c {W}eb page},
  url          = {https://petsc.org/},
  howpublished = {\url{https://petsc.org/}},
  year         = {2023},
}

@techreport{petsc-user-ref,
  author = {Satish Balay and Shrirang Abhyankar and Mark~F. Adams and Steven Benson and Jed Brown
    and Peter Brune and Kris Buschelman and Emil Constantinescu and Lisandro Dalcin and Alp Dener
    and Victor Eijkhout and Jacob Faibussowitsch and William~D. Gropp and V\'{a}clav Hapla and Tobin Isaac and Pierre Jolivet
    and Dmitry Karpeev and Dinesh Kaushik and Matthew~G. Knepley and Fande Kong and Scott Kruger
    and Dave~A. May and Lois Curfman McInnes and Richard Tran Mills and Lawrence Mitchell and Todd Munson
    and Jose~E. Roman and Karl Rupp and Patrick Sanan and Jason Sarich and Barry~F. Smith
    and Stefano Zampini and Hong Zhang and Hong Zhang and Junchao Zhang},
  title       = {{PETSc/TAO} Users Manual},
  institution = {Argonne National Laboratory},
  number      = {ANL-21/39 - Revision 3.19},
  doi         = {10.2172/1968587},
  year        = {2023},
}

@inproceedings{petsc-efficient,
  author    = {Satish Balay and William~D. Gropp and Lois Curfman McInnes and Barry~F. Smith},
  title     = {Efficient Management of Parallelism in Object Oriented Numerical Software Libraries},
  booktitle = {Modern Software Tools in Scientific Computing},
  editor    = {E. Arge and A.~M. Bruaset and H.~P. Langtangen},
  publisher = {Birkh{\"{a}}user Press},
  pages     = {163--202},
  year      = {1997}
}

@article{shipton2018higher,
  title={Higher-order compatible finite element schemes for the nonlinear rotating shallow water equations on the sphere},
  author={Shipton, Jemma and Gibson, Thomas H and Cotter, Colin J},
  journal={Journal of Computational Physics},
  volume={375},
  pages={1121--1137},
  year={2018},
  publisher={Elsevier}
}

@article{staniforth2012horizontal,
  title={Horizontal grids for global weather and climate prediction models: a review},
  author={Staniforth, Andrew and Thuburn, John},
  journal={Quarterly Journal of the Royal Meteorological Society},
  volume={138},
  number={662},
  pages={1--26},
  year={2012},
  publisher={Wiley Online Library}
}

@article{straka1993numerical,
  title={Numerical solutions of a non-linear density current: A benchmark solution and comparisons},
  author={Straka, Jerry M and Wilhelmson, Robert B and Wicker, Louis J and Anderson, John R and Droegemeier, Kelvin K},
  journal={International Journal for Numerical Methods in Fluids},
  volume={17},
  number={1},
  pages={1--22},
  year={1993},
  publisher={Wiley Online Library}
}

@article{ullrich2014proposed,
  title={A proposed baroclinic wave test case for deep-and shallow-atmosphere dynamical cores},
  author={Ullrich, Paul A and Melvin, Thomas and Jablonowski, Christiane and Staniforth, Andrew},
  journal={Quarterly Journal of the Royal Meteorological Society},
  volume={140},
  number={682},
  pages={1590--1602},
  year={2014},
  publisher={Wiley Online Library}
}


@article{williamson1992standard,
  title={A standard test set for numerical approximations to the shallow water equations in spherical geometry},
  author={Williamson, David L and Drake, John B and Hack, James J and Jakob, R{\"u}diger and Swarztrauber, Paul N},
  journal={Journal of computational physics},
  volume={102},
  number={1},
  pages={211--224},
  year={1992},
  publisher={Elsevier}
}

@article{wimmer2020energy,
  title={Energy conserving upwinded compatible finite element schemes for the rotating shallow water equations},
  author={Wimmer, Golo A and Cotter, Colin J and Bauer, Werner},
  journal={Journal of Computational Physics},
  volume={401},
  pages={109016},
  year={2020},
  publisher={Elsevier}
}

@article{wimmer2021energy,
  title={Energy conserving {SUPG} methods for compatible finite element schemes in numerical weather prediction},
  author={Wimmer, Golo A and Cotter, Colin J and Bauer, Werner},
  journal={The SMAI Journal of computational mathematics},
  volume={7},
  pages={267--300},
  year={2021}
}

@article{yamazaki2017vertical,
  title={Vertical slice modelling of nonlinear {E}ady waves using a compatible finite element method},
  author={Yamazaki, Hiroe and Shipton, Jemma and Cullen, Michael JP and Mitchell, Lawrence and Cotter, Colin J},
  journal={Journal of Computational Physics},
  volume={343},
  pages={130--149},
  year={2017},
  publisher={Elsevier}
}

@book{zeitlin2018geophysical,
  title={Geophysical fluid dynamics: understanding (almost) everything with rotating shallow water models},
  author={Zeitlin, Vladimir},
  year={2018},
  publisher={Oxford University Press}
}<|MERGE_RESOLUTION|>--- conflicted
+++ resolved
@@ -184,11 +184,7 @@
 }
 
 @article{melvin2019mixed,
-<<<<<<< HEAD
   title={A mixed finite-element, finite-volume, semi-implicit discretization for atmospheric dynamics: {C}artesian geometry},
-=======
-  title={A mixed finite-element, finite-volume, semi-implicit discretization for atmospheric dynamics: Cartesian geometry},
->>>>>>> ce5c8a73
   author={Melvin, Thomas and Benacchio, Tommaso and Shipway, Ben and Wood, Nigel and Thuburn, John and Cotter, Colin},
   journal={Quarterly Journal of the Royal Meteorological Society},
   volume={145},
@@ -198,7 +194,6 @@
   publisher={Wiley Online Library}
 }
 
-<<<<<<< HEAD
 @article{melvin2024mixed,
   title={A mixed finite-element, finite-volume, semi-implicit discretisation for atmospheric dynamics: {S}pherical geometry},
   author={Melvin, Thomas and Shipway, Ben and Wood, Nigel and Benacchio, Tommaso and Bendall, Thomas and Boutle, Ian and Brown, Alex and Johnson, Christine and Kent, James and Pring, Stephen and others},
@@ -210,9 +205,6 @@
   publisher={Wiley Online Library}
 }
 
-
-=======
->>>>>>> ce5c8a73
 @article{natale2016compatible,
   title={Compatible finite element spaces for geophysical fluid dynamics},
   author={Natale, Andrea and Shipton, Jemma and Cotter, Colin J},
